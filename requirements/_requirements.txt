aiortc~=1.9.0
APScheduler>=3.10.1,<4.0.0
asyncua~=1.1.5
cachetools<6.0.0
cython~=3.0.0
python-dotenv~=1.0.0
fastapi>=0.100,<0.116  # be careful with upper pin - fastapi might remove support for on_event
numpy>=2.0.0,<2.3.0
opencv-python>=4.8.1.78,<=4.10.0.84
opencv-contrib-python>=4.8.1.78,<=4.10.0.84  # Note: opencv-python considers this as a bad practice, but since our dependencies rely on both we pin both here
pillow>=11.0,<12.0
prometheus-fastapi-instrumentator<=6.0.0
redis~=5.0.0
requests>=2.32.0,<3.0.0
rich>=13.0.0,<13.10.0
supervision>=0.26
pybase64~=1.0.0
scikit-image>=0.19.0,<=0.25.2
requests-toolbelt~=1.0.0
wheel>=0.38.1,<=0.45.1
setuptools>=70.0.0  # lack of upper-bound to ensure compatibility with Google Colab (builds to define one if needed)
networkx>=3.0.0,<4.0.0
pydantic>=2.8.0,<2.12.0
pydantic-settings<2.8
openai>=1.12.0,<2.0.0
structlog>=24.1.0,<25.0.0
zxing-cpp~=2.2.0
boto3<=1.35.60
typing_extensions>=4.8.0,<=4.12.2
pydot~=2.0.0
shapely>=2.0.4,<2.1.0
tldextract~=5.1.2
packaging~=24.0
anthropic~=0.49.0
pandas>=2.2.3,<3.0.0
paho-mqtt~=1.6.1
pytest>=8.0.0,<9.0.0  # this is not a joke, sam2 requires this as the fork we are using is dependent on that, yet
# do not mark the dependency: https://github.com/SauravMaheshkar/samv2/blob/main/sam2/utils/download.py
tokenizers>=0.19.0,<0.22.0
slack-sdk~=3.33.4
twilio~=9.3.7
httpx~=0.28.1
pylogix==1.0.5
pymodbus>=3.6.9,<=3.8.3
backoff~=2.2.0
filelock>=3.12.0,<=3.17.0
onvif-zeep-async==2.0.0 # versions > 2.0.0 will not work with Python 3.9 despite docs
simple-pid~=2.0.1
<<<<<<< HEAD
easyocr==1.7.2
=======
qrcode~=8.0.0
>>>>>>> c92004de
<|MERGE_RESOLUTION|>--- conflicted
+++ resolved
@@ -46,8 +46,5 @@
 filelock>=3.12.0,<=3.17.0
 onvif-zeep-async==2.0.0 # versions > 2.0.0 will not work with Python 3.9 despite docs
 simple-pid~=2.0.1
-<<<<<<< HEAD
 easyocr==1.7.2
-=======
-qrcode~=8.0.0
->>>>>>> c92004de
+qrcode~=8.0.0